--- conflicted
+++ resolved
@@ -66,13 +66,8 @@
         self.cmd_with_data(spi, Command::BoosterSoftStart, &[0xC7, 0xCC, 0x28])?;
 
         // Power on
-<<<<<<< HEAD
-        self.command(spi, Command::POWER_ON)?;
+        self.command(spi, Command::PowerOn)?;
         delay.try_delay_ms(5);
-=======
-        self.command(spi, Command::PowerOn)?;
-        delay.delay_ms(5);
->>>>>>> bf810dc1
         self.wait_until_idle();
 
         // Set the clock frequency to 50Hz (default)
