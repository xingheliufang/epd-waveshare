//! A simple Driver for the Waveshare 7.5" E-Ink Display via SPI
//!
//! # References
//!
//! - [Datasheet](https://www.waveshare.com/wiki/7.5inch_e-Paper_HAT)
//! - [Waveshare C driver](https://github.com/waveshare/e-Paper/blob/702def06bcb75983c98b0f9d25d43c552c248eb0/RaspberryPi%26JetsonNano/c/lib/e-Paper/EPD_7in5.c)
//! - [Waveshare Python driver](https://github.com/waveshare/e-Paper/blob/702def06bcb75983c98b0f9d25d43c552c248eb0/RaspberryPi%26JetsonNano/python/lib/waveshare_epd/epd7in5.py)

use embedded_hal::{
    blocking::{delay::*, spi::Write},
    digital::v2::{InputPin, OutputPin},
};

use crate::color::Color;
use crate::interface::DisplayInterface;
use crate::traits::{InternalWiAdditions, RefreshLut, WaveshareDisplay};

pub(crate) mod command;
use self::command::Command;

#[cfg(feature = "graphics")]
mod graphics;
#[cfg(feature = "graphics")]
pub use self::graphics::Display7in5;

/// Width of the display
pub const WIDTH: u32 = 640;
/// Height of the display
pub const HEIGHT: u32 = 384;
/// Default Background Color
pub const DEFAULT_BACKGROUND_COLOR: Color = Color::White;
const IS_BUSY_LOW: bool = true;

/// Epd7in5 driver
///
<<<<<<< HEAD
pub struct Epd7in5<SPI, CS, BUSY, DC, RST> {
=======
pub struct EPD7in5<SPI, CS, BUSY, DC, RST, DELAY> {
>>>>>>> c3a4cde8
    /// Connection Interface
    interface: DisplayInterface<SPI, CS, BUSY, DC, RST, DELAY>,
    /// Background Color
    color: Color,
}

<<<<<<< HEAD
impl<SPI, CS, BUSY, DC, RST> InternalWiAdditions<SPI, CS, BUSY, DC, RST>
    for Epd7in5<SPI, CS, BUSY, DC, RST>
=======
impl<SPI, CS, BUSY, DC, RST, DELAY> InternalWiAdditions<SPI, CS, BUSY, DC, RST, DELAY>
    for EPD7in5<SPI, CS, BUSY, DC, RST, DELAY>
>>>>>>> c3a4cde8
where
    SPI: Write<u8>,
    CS: OutputPin,
    BUSY: InputPin,
    DC: OutputPin,
    RST: OutputPin,
    DELAY: DelayMs<u8>,
{
    fn init(&mut self, spi: &mut SPI, delay: &mut DELAY) -> Result<(), SPI::Error> {
        // Reset the device
        self.interface.reset(delay, 10);

        // Set the power settings
        self.cmd_with_data(spi, Command::PowerSetting, &[0x37, 0x00])?;

        // Set the panel settings:
        // - 600 x 448
        // - Using LUT from external flash
        self.cmd_with_data(spi, Command::PanelSetting, &[0xCF, 0x08])?;

        // Start the booster
        self.cmd_with_data(spi, Command::BoosterSoftStart, &[0xC7, 0xCC, 0x28])?;

        // Power on
        self.command(spi, Command::PowerOn)?;
        delay.delay_ms(5);
        self.wait_until_idle();

        // Set the clock frequency to 50Hz (default)
        self.cmd_with_data(spi, Command::PllControl, &[0x3C])?;

        // Select internal temperature sensor (default)
        self.cmd_with_data(spi, Command::TemperatureCalibration, &[0x00])?;

        // Set Vcom and data interval to 10 (default), border output to white
        self.cmd_with_data(spi, Command::VcomAndDataIntervalSetting, &[0x77])?;

        // Set S2G and G2S non-overlap periods to 12 (default)
        self.cmd_with_data(spi, Command::TconSetting, &[0x22])?;

        // Set the real resolution
        self.send_resolution(spi)?;

        // Set VCOM_DC to -1.5V
        self.cmd_with_data(spi, Command::VcmDcSetting, &[0x1E])?;

        // This is in all the Waveshare controllers for Epd7in5
        self.cmd_with_data(spi, Command::FlashMode, &[0x03])?;

        self.wait_until_idle();
        Ok(())
    }
}

<<<<<<< HEAD
impl<SPI, CS, BUSY, DC, RST> WaveshareDisplay<SPI, CS, BUSY, DC, RST>
    for Epd7in5<SPI, CS, BUSY, DC, RST>
=======
impl<SPI, CS, BUSY, DC, RST, DELAY> WaveshareDisplay<SPI, CS, BUSY, DC, RST, DELAY>
    for EPD7in5<SPI, CS, BUSY, DC, RST, DELAY>
>>>>>>> c3a4cde8
where
    SPI: Write<u8>,
    CS: OutputPin,
    BUSY: InputPin,
    DC: OutputPin,
    RST: OutputPin,
    DELAY: DelayMs<u8>,
{
    type DisplayColor = Color;
    fn new(
        spi: &mut SPI,
        cs: CS,
        busy: BUSY,
        dc: DC,
        rst: RST,
        delay: &mut DELAY,
    ) -> Result<Self, SPI::Error> {
        let interface = DisplayInterface::new(cs, busy, dc, rst);
        let color = DEFAULT_BACKGROUND_COLOR;

        let mut epd = Epd7in5 { interface, color };

        epd.init(spi, delay)?;

        Ok(epd)
    }

    fn wake_up(&mut self, spi: &mut SPI, delay: &mut DELAY) -> Result<(), SPI::Error> {
        self.init(spi, delay)
    }

    fn sleep(&mut self, spi: &mut SPI, _delay: &mut DELAY) -> Result<(), SPI::Error> {
        self.wait_until_idle();
        self.command(spi, Command::PowerOff)?;
        self.wait_until_idle();
        self.cmd_with_data(spi, Command::DeepSleep, &[0xA5])?;
        Ok(())
    }

    fn update_frame(
        &mut self,
        spi: &mut SPI,
        buffer: &[u8],
        _delay: &mut DELAY,
    ) -> Result<(), SPI::Error> {
        self.wait_until_idle();
        self.command(spi, Command::DataStartTransmission1)?;
        for byte in buffer {
            let mut temp = *byte;
            for _ in 0..4 {
                let mut data = if temp & 0x80 == 0 { 0x00 } else { 0x03 };
                data <<= 4;
                temp <<= 1;
                data |= if temp & 0x80 == 0 { 0x00 } else { 0x03 };
                temp <<= 1;
                self.send_data(spi, &[data])?;
            }
        }
        Ok(())
    }

    fn update_partial_frame(
        &mut self,
        _spi: &mut SPI,
        _buffer: &[u8],
        _x: u32,
        _y: u32,
        _width: u32,
        _height: u32,
    ) -> Result<(), SPI::Error> {
        unimplemented!();
    }

    fn display_frame(&mut self, spi: &mut SPI, _delay: &mut DELAY) -> Result<(), SPI::Error> {
        self.wait_until_idle();
        self.command(spi, Command::DisplayRefresh)?;
        Ok(())
    }

<<<<<<< HEAD
    fn update_and_display_frame(&mut self, spi: &mut SPI, buffer: &[u8]) -> Result<(), SPI::Error> {
        self.update_frame(spi, buffer)?;
        self.command(spi, Command::DisplayRefresh)?;
=======
    fn update_and_display_frame(
        &mut self,
        spi: &mut SPI,
        buffer: &[u8],
        delay: &mut DELAY,
    ) -> Result<(), SPI::Error> {
        self.update_frame(spi, buffer, delay)?;
        self.command(spi, Command::DISPLAY_REFRESH)?;
>>>>>>> c3a4cde8
        Ok(())
    }

    fn clear_frame(&mut self, spi: &mut SPI, _delay: &mut DELAY) -> Result<(), SPI::Error> {
        self.wait_until_idle();
        self.send_resolution(spi)?;

        // The Waveshare controllers all implement clear using 0x33
        self.command(spi, Command::DataStartTransmission1)?;
        self.interface
            .data_x_times(spi, 0x33, WIDTH / 8 * HEIGHT * 4)?;
        Ok(())
    }

    fn set_background_color(&mut self, color: Color) {
        self.color = color;
    }

    fn background_color(&self) -> &Color {
        &self.color
    }

    fn width(&self) -> u32 {
        WIDTH
    }

    fn height(&self) -> u32 {
        HEIGHT
    }

    fn set_lut(
        &mut self,
        _spi: &mut SPI,
        _refresh_rate: Option<RefreshLut>,
    ) -> Result<(), SPI::Error> {
        unimplemented!();
    }

    fn is_busy(&self) -> bool {
        self.interface.is_busy(IS_BUSY_LOW)
    }
}

<<<<<<< HEAD
impl<SPI, CS, BUSY, DC, RST> Epd7in5<SPI, CS, BUSY, DC, RST>
=======
impl<SPI, CS, BUSY, DC, RST, DELAY> EPD7in5<SPI, CS, BUSY, DC, RST, DELAY>
>>>>>>> c3a4cde8
where
    SPI: Write<u8>,
    CS: OutputPin,
    BUSY: InputPin,
    DC: OutputPin,
    RST: OutputPin,
    DELAY: DelayMs<u8>,
{
    fn command(&mut self, spi: &mut SPI, command: Command) -> Result<(), SPI::Error> {
        self.interface.cmd(spi, command)
    }

    fn send_data(&mut self, spi: &mut SPI, data: &[u8]) -> Result<(), SPI::Error> {
        self.interface.data(spi, data)
    }

    fn cmd_with_data(
        &mut self,
        spi: &mut SPI,
        command: Command,
        data: &[u8],
    ) -> Result<(), SPI::Error> {
        self.interface.cmd_with_data(spi, command, data)
    }

    fn wait_until_idle(&mut self) {
        let _ = self.interface.wait_until_idle(IS_BUSY_LOW);
    }

    fn send_resolution(&mut self, spi: &mut SPI) -> Result<(), SPI::Error> {
        let w = self.width();
        let h = self.height();

        self.command(spi, Command::TconResolution)?;
        self.send_data(spi, &[(w >> 8) as u8])?;
        self.send_data(spi, &[w as u8])?;
        self.send_data(spi, &[(h >> 8) as u8])?;
        self.send_data(spi, &[h as u8])
    }
}

#[cfg(test)]
mod tests {
    use super::*;

    #[test]
    fn epd_size() {
        assert_eq!(WIDTH, 640);
        assert_eq!(HEIGHT, 384);
        assert_eq!(DEFAULT_BACKGROUND_COLOR, Color::White);
    }
}<|MERGE_RESOLUTION|>--- conflicted
+++ resolved
@@ -33,24 +33,15 @@
 
 /// Epd7in5 driver
 ///
-<<<<<<< HEAD
-pub struct Epd7in5<SPI, CS, BUSY, DC, RST> {
-=======
-pub struct EPD7in5<SPI, CS, BUSY, DC, RST, DELAY> {
->>>>>>> c3a4cde8
+pub struct Epd7in5<SPI, CS, BUSY, DC, RST, DELAY> {
     /// Connection Interface
     interface: DisplayInterface<SPI, CS, BUSY, DC, RST, DELAY>,
     /// Background Color
     color: Color,
 }
 
-<<<<<<< HEAD
-impl<SPI, CS, BUSY, DC, RST> InternalWiAdditions<SPI, CS, BUSY, DC, RST>
-    for Epd7in5<SPI, CS, BUSY, DC, RST>
-=======
 impl<SPI, CS, BUSY, DC, RST, DELAY> InternalWiAdditions<SPI, CS, BUSY, DC, RST, DELAY>
-    for EPD7in5<SPI, CS, BUSY, DC, RST, DELAY>
->>>>>>> c3a4cde8
+    for Epd7in5<SPI, CS, BUSY, DC, RST, DELAY>
 where
     SPI: Write<u8>,
     CS: OutputPin,
@@ -105,13 +96,8 @@
     }
 }
 
-<<<<<<< HEAD
-impl<SPI, CS, BUSY, DC, RST> WaveshareDisplay<SPI, CS, BUSY, DC, RST>
-    for Epd7in5<SPI, CS, BUSY, DC, RST>
-=======
 impl<SPI, CS, BUSY, DC, RST, DELAY> WaveshareDisplay<SPI, CS, BUSY, DC, RST, DELAY>
-    for EPD7in5<SPI, CS, BUSY, DC, RST, DELAY>
->>>>>>> c3a4cde8
+    for Epd7in5<SPI, CS, BUSY, DC, RST, DELAY>
 where
     SPI: Write<u8>,
     CS: OutputPin,
@@ -191,11 +177,6 @@
         Ok(())
     }
 
-<<<<<<< HEAD
-    fn update_and_display_frame(&mut self, spi: &mut SPI, buffer: &[u8]) -> Result<(), SPI::Error> {
-        self.update_frame(spi, buffer)?;
-        self.command(spi, Command::DisplayRefresh)?;
-=======
     fn update_and_display_frame(
         &mut self,
         spi: &mut SPI,
@@ -203,8 +184,7 @@
         delay: &mut DELAY,
     ) -> Result<(), SPI::Error> {
         self.update_frame(spi, buffer, delay)?;
-        self.command(spi, Command::DISPLAY_REFRESH)?;
->>>>>>> c3a4cde8
+        self.command(spi, Command::DisplayRefresh)?;
         Ok(())
     }
 
@@ -248,11 +228,7 @@
     }
 }
 
-<<<<<<< HEAD
-impl<SPI, CS, BUSY, DC, RST> Epd7in5<SPI, CS, BUSY, DC, RST>
-=======
-impl<SPI, CS, BUSY, DC, RST, DELAY> EPD7in5<SPI, CS, BUSY, DC, RST, DELAY>
->>>>>>> c3a4cde8
+impl<SPI, CS, BUSY, DC, RST, DELAY> Epd7in5<SPI, CS, BUSY, DC, RST, DELAY>
 where
     SPI: Write<u8>,
     CS: OutputPin,
